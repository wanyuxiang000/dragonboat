--- conflicted
+++ resolved
@@ -372,25 +372,6 @@
 	return nh.startCluster(nodes, join, cf, stopc, config, pb.OnDiskStateMachine)
 }
 
-<<<<<<< HEAD
-// StartClusterUsingPlugin adds a new cluster node to the NodeHost and start
-// running the new node. Different from the StartCluster method in which you
-// specify the factory function used for creating the IStateMachine instance,
-// StartClusterUsingPlugin requires the full path of the CPP plugin you want
-// the Raft cluster to use.
-func (nh *NodeHost) StartClusterUsingPlugin(nodes map[uint64]string,
-	join bool, pluginFilename string, config config.Config) error {
-	stopc := make(chan struct{})
-	appName := fileutil.GetAppNameFromFilename(pluginFilename)
-	cf := func(clusterID uint64, nodeID uint64,
-		done <-chan struct{}) rsm.IManagedStateMachine {
-		return cpp.NewStateMachineWrapper(clusterID, nodeID, appName, done)
-	}
-	return nh.startCluster(nodes, join, cf, stopc, config, pb.RegularStateMachine)
-}
-
-=======
->>>>>>> e63e18bd
 // StopCluster removes and stops the Raft node associated with the specified
 // Raft cluster from the NodeHost. The node to be removed and stopped is
 // identified by the clusterID value.
